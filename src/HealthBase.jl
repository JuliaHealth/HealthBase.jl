--- conflicted
+++ resolved
@@ -10,17 +10,12 @@
 # using Base: @kwdef
 using Base.Experimental: register_error_hint
 
-<<<<<<< HEAD
 # @kwdef struct HealthTable <: Tables.AbstractTable
 #     source::DataFrame
 #     omopcdm_version::String
 # end
 
-include("drwatson_stub.jl")
-=======
->>>>>>> 431344a7
 include("exceptions.jl")
-include("omopcdm_stub.jl")
 
 function __init__()
     register_error_hint(MethodError) do io, exc, argtypes, kwargs
@@ -45,5 +40,6 @@
 end
 
 include("drwatson_stub.jl")
+include("omopcdm_stub.jl")
 
 end