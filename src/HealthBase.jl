module HealthBase

using Base: get_extension

# GIVING AN PRECOMPILING ERROR, if we do Tables in here
# Issue regarding the dependencies i believe

# using DataFrames
# using Tables
# using Base: @kwdef
using Base.Experimental: register_error_hint

# @kwdef struct HealthTable <: Tables.AbstractTable
#     source::DataFrame
#     omopcdm_version::String
# end

include("exceptions.jl")

function __init__()
    register_error_hint(MethodError) do io, exc, argtypes, kwargs
        if exc.f == cohortsdir
            if isnothing(get_extension(HealthBase, :HealthBaseDrWatsonExt))
                _extension_message("DrWatson", cohortsdir, io)
            end
<<<<<<< HEAD
        elseif exc.f == HealthTable
            if isnothing(get_extension(HealthBase, :HealthBaseOMOPCDMExt))
                _extension_message("OMOPCommonDataModel and DataFrames", HealthTable, io)
=======
        elseif exc.f == corpusdir
            if isnothing(get_extension(HealthBase, :HealthBaseDrWatsonExt))
                _extension_message("DrWatson", corpusdir, io)
            end
        elseif exc.f == modelsdir
            if isnothing(get_extension(HealthBase, :HealthBaseDrWatsonExt))
                _extension_message("DrWatson", modelsdir, io)
            end
        elseif exc.f == configdir
            if isnothing(get_extension(HealthBase, :HealthBaseDrWatsonExt))
                _extension_message("DrWatson", configdir, io)
>>>>>>> d0e828f8
            end
        elseif exc.f == initialize_study
            if isnothing(get_extension(HealthBase, :HealthBaseDrWatsonExt))
                _extension_message("DrWatson", initialize_study, io)
            end
        elseif exc.f == study_template
            if isnothing(get_extension(HealthBase, :HealthBaseDrWatsonExt))
                _extension_message("DrWatson", study_template, io)
            end
        end
    end
end

include("drwatson_stub.jl")
include("omopcdm_stub.jl")

end<|MERGE_RESOLUTION|>--- conflicted
+++ resolved
@@ -23,11 +23,9 @@
             if isnothing(get_extension(HealthBase, :HealthBaseDrWatsonExt))
                 _extension_message("DrWatson", cohortsdir, io)
             end
-<<<<<<< HEAD
         elseif exc.f == HealthTable
             if isnothing(get_extension(HealthBase, :HealthBaseOMOPCDMExt))
                 _extension_message("OMOPCommonDataModel and DataFrames", HealthTable, io)
-=======
         elseif exc.f == corpusdir
             if isnothing(get_extension(HealthBase, :HealthBaseDrWatsonExt))
                 _extension_message("DrWatson", corpusdir, io)
@@ -39,7 +37,6 @@
         elseif exc.f == configdir
             if isnothing(get_extension(HealthBase, :HealthBaseDrWatsonExt))
                 _extension_message("DrWatson", configdir, io)
->>>>>>> d0e828f8
             end
         elseif exc.f == initialize_study
             if isnothing(get_extension(HealthBase, :HealthBaseDrWatsonExt))
